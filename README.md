--- conflicted
+++ resolved
@@ -1,11 +1,7 @@
 # CDK Blink Payment Processor (Rust)
 
-<<<<<<< HEAD
-A gRPC service that bridges the CDK payment processor proto to Blink’s GraphQL and WebSocket APIs. It exposes a single gRPC server that:
-
-=======
 A gRPC service that bridges the [Cashu Development Kit (CDK)](https://github.com/cashubtc/cdk) payment processor proto to Blink’s GraphQL and WebSocket APIs. It exposes a single gRPC server that:
->>>>>>> c2131469
+
 - Creates incoming Lightning invoices (BOLT11) via Blink
 - Produces payment quotes
 - Sends outgoing payments
